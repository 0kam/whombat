[project]
name = "Whombat"
version = "0.1.0"
description = "Audio Annotation Tool"
authors = [
    {name = "Santiago Martinez", email = "santiago.mbal@gmail.com"},
]
dependencies = [
    "fastapi>=0.92.0",
    "uvicorn[standard]>=0.20.0",
    "sqlalchemy[asyncio]>=2.0.7",
    "fastapi-users[sqlalchemy]>=10.4.1",
    "aiosqlite>=0.18.0",
    "alembic>=1.10.2",
    "passlib[bcrypt]>=1.7.4",
    "numpy>=1.24.3",
    "wavio>=0.0.7",
    "shapely>=2.0.1",
    "pydantic[email]>=2.1.1",
    "pydantic-settings>=2.0.2",
]
requires-python = ">=3.11,<3.12"
readme = "README.rst"
license = {text = "MIT"}

[build-system]
requires = ["pdm-pep517>=1.0"]
build-backend = "pdm.pep517.api"

[tool.black]
line-length = 79

[tool.pyright]
venvPath = "."
venv = ".venv"
include = ["src", "tests"]
verboseOutput = true
useLibraryCodeForTypes = true

[tool.mypy]
mypy_path = ".venv/lib/python3.11/site-packages"

[tool.pydocstyle]
convention = "numpy"

[tool.isort]
profile = "black"

[tool.pdm]
[tool.pdm.dev-dependencies]
dev = [
    "pytest>=7.2.2",
    "coverage>=7.2.1",
    "black>=23.1.0",
    "pytest-asyncio>=0.21.0",
    "httpx>=0.23.3",
<<<<<<< HEAD
=======
    "tox>=4.7.0",
    "flake8>=6.1.0",
    "pyright>=1.1.320",
>>>>>>> 11e5a5c1
]
<|MERGE_RESOLUTION|>--- conflicted
+++ resolved
@@ -54,10 +54,7 @@
     "black>=23.1.0",
     "pytest-asyncio>=0.21.0",
     "httpx>=0.23.3",
-<<<<<<< HEAD
-=======
     "tox>=4.7.0",
     "flake8>=6.1.0",
     "pyright>=1.1.320",
->>>>>>> 11e5a5c1
 ]
