--- conflicted
+++ resolved
@@ -2,8 +2,4 @@
 
 __author__ = """Santiago Martinez Balvanera"""
 __email__ = "santiago.balvanera.20@ucl.ac.uk"
-<<<<<<< HEAD
-__version__ = "0.4.1"
-=======
-__version__ = "0.5.1"
->>>>>>> 97de5689
+__version__ = "0.5.1"